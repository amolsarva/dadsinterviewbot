--- conflicted
+++ resolved
@@ -7,16 +7,14 @@
   title: string | null
   status: string
   total_turns: number
-<<<<<<< HEAD
+
   artifacts: {
     transcript_txt?: string | null
     transcript_json?: string | null
     session_manifest?: string | null
     session_audio?: string | null
   }
-=======
-  artifacts: { transcript_txt?: string | null; transcript_json?: string | null }
->>>>>>> b9fd58ab
+
   manifestUrl?: string | null
   firstAudioUrl?: string | null
   sessionAudioUrl?: string | null
@@ -76,7 +74,7 @@
                     <a className="underline" href={`/session/${s.id}`}>
                       Open
                     </a>
-<<<<<<< HEAD
+
                     {(s.manifestUrl || s.artifacts?.session_manifest) && (
                       <a
                         className="underline"
@@ -113,19 +111,7 @@
                       </a>
                     )}
                   </div>
-=======
-                  )}
-                  {s.artifacts?.transcript_txt && (
-                    <a className="underline" href={s.artifacts.transcript_txt} target="_blank" rel="noreferrer">
-                      Transcript (txt)
-                    </a>
-                  )}
-                  {s.artifacts?.transcript_json && (
-                    <a className="underline" href={s.artifacts.transcript_json} target="_blank" rel="noreferrer">
-                      Transcript (json)
-                    </a>
-                  )}
->>>>>>> b9fd58ab
+
                 </div>
               </div>
             </li>

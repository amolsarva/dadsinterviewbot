--- conflicted
+++ resolved
@@ -68,7 +68,7 @@
 ) {
   const access = options.access ?? 'public'
   const token = getBlobToken()
-<<<<<<< HEAD
+
 
   if (!token) {
     const bufferCopy = Buffer.from(buf)
@@ -85,10 +85,7 @@
       url: dataUrl,
       downloadUrl: dataUrl,
     }
-=======
-  if (!token) {
-    return { url: `data:${contentType};base64,` + buf.toString('base64') }
->>>>>>> b9fd58ab
+
   }
 
   const result = await put(path, buf, {
@@ -141,17 +138,11 @@
   }
 
   try {
-<<<<<<< HEAD
+
     await vercelList({ limit: 1, token })
     return { ok: true, mode: 'vercel' }
   } catch (e: any) {
-=======
-    const token = getBlobToken()
-    if (!token) return { ok: false, reason: 'no token' }
-    await list({ token })
-    return { ok: true }
-  } catch (e:any) {
->>>>>>> b9fd58ab
+
     return { ok: false, reason: e?.message || 'error' }
   }
 }
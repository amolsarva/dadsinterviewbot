--- conflicted
+++ resolved
@@ -327,8 +327,7 @@
   return Array.from(seen.values()).sort((a, b) => (a.created_at < b.created_at ? 1 : -1))
 }
 
-<<<<<<< HEAD
-=======
+
 export function mergeSessionArtifacts(
   id: string,
   patch: {
@@ -360,7 +359,7 @@
   mem.sessions.set(id, session)
 }
 
->>>>>>> b9fd58ab
+
 export async function getSession(id: string): Promise<Session | undefined> {
   const inMemory = mem.sessions.get(id)
   if (inMemory) return inMemory
@@ -468,25 +467,11 @@
     }
   }
 
-<<<<<<< HEAD
+
   const totals = typeof data.totals === 'object' && data.totals ? (data.totals as any) : {}
   const totalTurns = Number(totals.turns) || highestTurnNumber || Math.ceil(turns.length / 2)
   const durationMs = Number(totals.durationMs) || 0
-=======
-  const createdAt = stored.startedAt || stored.endedAt || new Date().toISOString()
-  const artifacts: Record<string, string> = {}
-  if (stored.artifacts?.manifest) {
-    artifacts.manifest = stored.artifacts.manifest
-  } else if (stored.manifestUrl) {
-    artifacts.manifest = stored.manifestUrl
-  }
-  if (stored.artifacts?.transcript_txt) {
-    artifacts.transcript_txt = stored.artifacts.transcript_txt
-  }
-  if (stored.artifacts?.transcript_json) {
-    artifacts.transcript_json = stored.artifacts.transcript_json
-  }
->>>>>>> b9fd58ab
+
 
   const session: RememberedSession = {
     id: sessionId,
